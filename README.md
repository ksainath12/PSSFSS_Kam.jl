--- conflicted
+++ resolved
@@ -64,13 +64,7 @@
 ## Documentation
 - The theory documentation is [here](https://github.com/simonp0420/PSSFSS.jl/blob/main/docs/TheoryDocs/theorydoc.pdf)
 - The user manual is [here](https://simonp0420.github.io/PSSFSS.jl/stable)
-<<<<<<< HEAD
 - If you prefer interactive documentation using Jupyter notebooks, the user documentation in the form of notebooks is
-  available [here](https://github.com/simonp0420/PSSFSS.jl/blob/main/docs/notebooks)
-=======
-- If you prefer to explore the documentation more interactively, Jupyter notebooks containing documentation can be found
-  [here](https://github.com/simonp0420/PSSFSS.jl/tree/main/docs/notebooks) 
->>>>>>> 76efe460
 
 ## Community
 Help from the community is actively sought and greatly appreciated!  There are several open issues which you might
